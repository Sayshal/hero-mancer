import { HM, needsReload, needsRerender, rerenderHM } from '../utils/index.js';

const { ApplicationV2, HandlebarsApplicationMixin, DialogV2 } = foundry.applications.api;

export class CustomCompendiums extends HandlebarsApplicationMixin(ApplicationV2) {
  /* -------------------------------------------- */
  /*  Static Properties                           */
  /* -------------------------------------------- */

  static EXCLUDED_TYPES = ['class', 'race', 'background', 'npc', 'character', 'subclass', 'rolltable', 'journal'];

  static DEFAULT_OPTIONS = {
    id: 'hero-mancer-settings-custom-compendiums',
    classes: ['hm-app'],
    tag: 'form',
    form: {
      handler: CustomCompendiums.formHandler,
      closeOnSubmit: true,
      submitOnChange: false
    },
    actions: {
      classes: () => CustomCompendiums.manageCompendium('class'),
      races: () => CustomCompendiums.manageCompendium('race'),
      backgrounds: () => CustomCompendiums.manageCompendium('background'),
      items: () => CustomCompendiums.manageCompendium('item')
    },
    position: {
      height: 'auto',
      width: '600'
    },
    window: {
      icon: 'fa-solid fa-atlas',
      resizable: false
    }
  };

  static PARTS = {
    form: {
      template: 'modules/hero-mancer/templates/settings/custom-compendiums.hbs',
      id: 'body',
      classes: ['hm-compendiums-popup']
    },
    footer: {
      template: 'modules/hero-mancer/templates/settings/settings-footer.hbs',
      id: 'footer',
      classes: ['hm-compendiums-footer']
    }
  };

  static DIALOG_TEMPLATE = 'modules/hero-mancer/templates/settings/custom-compendiums-dialog.hbs';

  static #validPacksCache = new Map();

  static PACKS = { class: [], background: [], race: [], item: [] };

  get title() {
    return `${HM.NAME} | ${game.i18n.localize('hm.settings.custom-compendiums.menu.name')}`;
  }

  /* -------------------------------------------- */
  /*  Static Public Methods                       */
  /* -------------------------------------------- */

  /**
   * Actions performed after the first render of the Application.
   * @param {ApplicationRenderContext} _context Prepared context data
   * @param {RenderOptions} _options Provided render options
   * @returns {void}
   * @protected
   * @override
   */
  _onFirstRender() {
<<<<<<< HEAD
=======
    HM.log(1, 'Squeeb', CustomCompendiums.PACKS);
>>>>>>> f4e40f7c
    CustomCompendiums.PACKS.class = game.settings.get(HM.ID, 'classPacks');
    CustomCompendiums.PACKS.background = game.settings.get(HM.ID, 'backgroundPacks');
    CustomCompendiums.PACKS.race = game.settings.get(HM.ID, 'racePacks');
    CustomCompendiums.PACKS.item = game.settings.get(HM.ID, 'itemPacks');
<<<<<<< HEAD
=======
    HM.log(1, 'Squeeb', CustomCompendiums.PACKS);
>>>>>>> f4e40f7c
  }

  /**
   * Manages the compendium selection and handles validation.
   * @async
   * @param {string} type - The type of compendium to manage
   * @returns {Promise<boolean>} - Whether the compendium management was successful
   */
  static async manageCompendium(type) {
    try {
      if (!['class', 'race', 'background', 'item'].includes(type)) {
        throw new Error(`Invalid compendium type: ${type}`);
      }

      const validPacks = await this.#collectValidPacks(type);

      if (!validPacks || validPacks.size === 0) {
        ui.notifications.warn('hm.settings.custom-compendiums.no-valid-packs', { localize: true });
        return false;
      }

      const selectedPacks = game.settings.get(HM.ID, `${type}Packs`) || [];
      const result = await this.#renderCompendiumDialog(type, validPacks, selectedPacks);
      return !!result;
    } catch (error) {
      HM.log(1, `Error managing ${type} compendium:`, error);
      ui.notifications.error(`hm.settings.custom-compendiums.error-managing-${type}`, { localize: true });
      return false;
    }
  }

  /**
   * Form submission handler for compendium configuration
   * @async
   * @param {Event} _event - The form submission event
   * @param {HTMLFormElement} _form - The form element
   * @param {FormDataExtended} _formData - The processed form data
   * @returns {Promise<boolean>} Whether the settings were successfully saved
   */
  static async formHandler(_event, _form, _formData) {
    const types = ['class', 'race', 'background', 'item'];
    const settingsUpdates = [];
    const changedSettings = {};

    try {
      // Prepare all settings updates
      for (const type of types) {
        try {
          const validPacks = await CustomCompendiums.#collectValidPacks(type, false);
          const selectedPacks = game.settings.get(HM.ID, `${type}Packs`) || [];
<<<<<<< HEAD
          const validSelectedPacks = selectedPacks.filter((packId) =>
            Array.from(validPacks).some((pack) => pack.packId === packId)
          );
=======
          const validSelectedPacks = selectedPacks.filter((packId) => Array.from(validPacks).some((pack) => pack.packId === packId));
>>>>>>> f4e40f7c

          settingsUpdates.push({ type, packs: validSelectedPacks });
        } catch (error) {
          HM.log(1, `Error processing ${type} packs:`, error);
        }
      }

      // Apply all valid updates
      let successCount = 0;
      for (const update of settingsUpdates) {
        try {
          // Compare against the original values stored in CustomCompendiums.PACKS
          const originalValue = CustomCompendiums.PACKS[update.type];

          // Check if the setting actually changed from the original value
          if (JSON.stringify(originalValue) !== JSON.stringify(update.packs)) {
            game.settings.set(HM.ID, `${update.type}Packs`, update.packs);
            changedSettings[`${update.type}Packs`] = true;
            successCount++;
          }
        } catch (error) {
          HM.log(1, `Failed to update ${update.type} pack settings:`, error);
        }
      }

      if (successCount > 0) {
        // Handle reloads and re-renders based on what changed
        if (needsReload(changedSettings)) {
          HM.reloadConfirm({ world: true });
        } else if (needsRerender(changedSettings)) {
          rerenderHM();
        }

        ui.notifications.info('hm.settings.custom-compendiums.form-saved', { localize: true });
        return true;
      } else {
        throw new Error('No compendium settings were successfully updated');
      }
    } catch (error) {
      HM.log(1, 'Error in form submission:', error);
      ui.notifications.error('hm.settings.custom-compendiums.error-saving', { localize: true });
      return false;
    } finally {
      CustomCompendiums.#validPacksCache.clear();
    }
  }

  /* -------------------------------------------- */
  /*  Static Private Methods                      */
  /* -------------------------------------------- */

  /**
   * Collects valid packs of a specified type from available compendiums.
   * @async
   * @param {string} type - The type of documents to collect
   * @param {boolean} [useCache=true] - Whether to use cached results
   * @returns {Promise<Set>} A set of valid pack objects
   * @private
   */
  static async #collectValidPacks(type, useCache = true) {
    if (!type || !['class', 'race', 'background', 'item'].includes(type)) {
      throw new Error(`Invalid document type: ${type}`);
    }

    if (useCache && this.#validPacksCache.has(type)) {
      return this.#validPacksCache.get(type);
    }

    const validPacks = new Set();
    const processingErrors = [];

    HM.log(3, `Collecting valid ${type} packs from available compendiums`);

    for (const pack of game.packs) {
      if (pack.metadata.type !== 'Item') continue;

      // Skip CPR compendiums - they contain stub documents
      if (HM.COMPAT.CPR) {
        if (pack.metadata.id.includes('chris-premades') || pack.metadata.packageName === 'chris-premades') {
          HM.log(3, `Skipping CPR pack: ${pack.metadata.label}`);
          continue;
        }
      }

      try {
        const index = await pack.getIndex();
        let hasValidDocs = false;

        if (type === 'item') {
          hasValidDocs = index.some((doc) => !this.EXCLUDED_TYPES.includes(doc.type));
        } else {
          hasValidDocs = index.some((doc) => doc.type === type);
        }

        if (hasValidDocs) {
          validPacks.add({
            packName: pack.metadata.label,
            packId: pack.metadata.id,
            type: pack.metadata.type
          });
          HM.log(3, `Found valid ${type} pack: ${pack.metadata.label}`);
        }
      } catch (error) {
        const errorMsg = `Failed to retrieve index from pack ${pack.metadata.label}: ${error.message}`;
        processingErrors.push(errorMsg);
        HM.log(1, errorMsg, error);
      }
    }

    HM.log(3, `Found ${validPacks.size} valid ${type} packs`);

    if (processingErrors.length > 0) {
      HM.log(2, `Encountered ${processingErrors.length} errors while processing compendium packs`);
    }

    this.#validPacksCache.set(type, validPacks);
    return validPacks;
  }

  /**
   * Prepares data for the compendium selection dialog template
   * @param {Set} validPacks - Set of valid pack objects
   * @param {Array<string>} selectedPacks - Array of currently selected pack IDs
   * @returns {Object} Data object for the template
   * @private
   */
  static #prepareCompendiumDialogData(validPacks, selectedPacks) {
    const validPacksArray = Array.from(validPacks);
    const selectedPacksSet = new Set(selectedPacks);

    // Group packs by source
    const sourceGroups = new Map();
    validPacksArray.forEach((pack) => {
      const source = pack.packId.split('.')[0];
      const isSelected = selectedPacksSet.has(pack.packId);

      if (!sourceGroups.has(source)) {
        sourceGroups.set(source, {
          name: this.#formatSourceName(source),
          packs: [],
          allSelected: true
        });
      }

      const group = sourceGroups.get(source);
      group.packs.push({ value: pack.packId, label: pack.packName, selected: isSelected });

      if (!isSelected) group.allSelected = false;
    });

    // Check if all packs are selected
    const allSelected = validPacksArray.every((pack) => selectedPacksSet.has(pack.packId));

    return {
      sourceGroups: Object.fromEntries(sourceGroups),
      allSelected
    };
  }

  /**
   * Renders a dialog for selecting compendium packs using a template
   * @async
   * @param {string} type - The type of compendium
   * @param {Set} validPacks - Set of valid pack objects
   * @param {Array<string>} selectedPacks - Array of currently selected pack IDs
   * @returns {Promise<DialogV2|null>} The rendered dialog or null if rendering failed
   * @private
   */
  static async #renderCompendiumDialog(type, validPacks, selectedPacks) {
    try {
      // Prepare dialog data
      const dialogData = this.#prepareCompendiumDialogData(validPacks, selectedPacks);

      // Render template
      const content = await renderTemplate(this.DIALOG_TEMPLATE, dialogData);

      // Create dialog configuration
      const dialogConfig = {
        window: {
          title: game.i18n.format('hm.settings.custom-compendiums.title', {
            type: this.#getLocalizedTypeName(type)
          }),
          icon: this.#getCompendiumTypeIcon(type)
        },
        content: content,
        classes: ['hm-compendiums-popup-dialog'],
        buttons: [this.#createDialogDoneButton(type)],
        rejectClose: false,
        modal: false,
        position: { width: 'auto', height: 'auto' }
      };

      // Render dialog
      const dialog = new DialogV2(dialogConfig);
      const rendered = await dialog.render(true);

      // Set up event listeners
      this.#setupCompendiumDialogListeners(rendered.element);
      return rendered;
    } catch (error) {
      HM.log(1, `Error rendering compendium dialog for ${type}:`, error);
      ui.notifications.error('hm.settings.custom-compendiums.dialog-error', { localize: true });
      return null;
    }
  }

  /**
   * Sets up event listeners for compendium dialog checkboxes
   * @param {HTMLElement} element - The dialog's DOM element
   * @returns {void}
   * @private
   */
<<<<<<< HEAD
  static #createSourceGroup(source, group) {
    const groupDiv = document.createElement('div');
    groupDiv.className = 'hm-compendium-group';

    // Add separator
    groupDiv.appendChild(document.createElement('hr'));
=======
  static #setupCompendiumDialogListeners(element) {
    // Cache frequently used selectors
    const allItemCheckboxes = element.querySelectorAll('input[name="compendiumMultiSelect"]');
    const globalSelectAll = element.querySelector('.hm-select-all-global');
    const groupSelectAlls = element.querySelectorAll('.hm-select-all');
>>>>>>> f4e40f7c

    // Global "Select All" checkbox
    if (globalSelectAll) {
      globalSelectAll.addEventListener('change', (event) => {
        const isChecked = event.target.checked;
        allItemCheckboxes.forEach((input) => (input.checked = isChecked));
        groupSelectAlls.forEach((input) => (input.checked = isChecked));
      });
    }

    // Group "Select All" checkboxes
    groupSelectAlls.forEach((checkbox) => {
      checkbox.addEventListener('change', (event) => {
        const source = event.target.dataset.source;
        const isChecked = event.target.checked;
<<<<<<< HEAD
        const sourceCheckboxes = element.querySelectorAll(
          `input[data-source="${source}"][name="compendiumMultiSelect"]`
        );
=======
        const sourceCheckboxes = element.querySelectorAll(`input[data-source="${source}"][name="compendiumMultiSelect"]`);
>>>>>>> f4e40f7c
        sourceCheckboxes.forEach((input) => (input.checked = isChecked));
        this.#updateGlobalSelectAll(element, allItemCheckboxes, globalSelectAll);
      });
    });

    // Individual checkboxes
    allItemCheckboxes.forEach((checkbox) => {
      checkbox.addEventListener('change', (event) => {
        const source = event.target.dataset.source;
<<<<<<< HEAD
        const sourceCheckboxes = element.querySelectorAll(
          `input[data-source="${source}"][name="compendiumMultiSelect"]`
        );
=======
        const sourceCheckboxes = element.querySelectorAll(`input[data-source="${source}"][name="compendiumMultiSelect"]`);
>>>>>>> f4e40f7c
        const selectAllCheckbox = element.querySelector(`.hm-select-all[data-source="${source}"]`);

        const allChecked = Array.from(sourceCheckboxes).every((input) => input.checked);
        if (selectAllCheckbox) selectAllCheckbox.checked = allChecked;

        this.#updateGlobalSelectAll(element, allItemCheckboxes, globalSelectAll);
      });
    });
  }

  /**
   * Updates the global "Select All" checkbox state
   * @param {HTMLElement} element - The dialog's DOM element
   * @param {NodeList} [allCheckboxes=null] - Cached NodeList of all checkboxes
   * @param {HTMLElement} [globalSelectAllElement=null] - Cached global select-all element
   * @returns {void}
   * @private
   */
  static #updateGlobalSelectAll(element, allCheckboxes = null, globalSelectAllElement = null) {
    const globalSelectAll = globalSelectAllElement || element.querySelector('.hm-select-all-global');
    if (!globalSelectAll) return;

    const checkboxes = allCheckboxes || element.querySelectorAll('input[name="compendiumMultiSelect"]');
    const allChecked = Array.from(checkboxes).every((input) => input.checked);

    globalSelectAll.checked = allChecked;
  }

  /**
   * Creates the Done button configuration for dialog
   * @param {string} type - Compendium type
   * @returns {Object} Button configuration
   * @private
   */
  static #createDialogDoneButton(type) {
    return {
      action: 'ok',
      label: game.i18n.localize('hm.app.done'),
      icon: 'fas fa-check',
      default: 'true',
      callback: async (event, button) => {
        try {
          const selectedValues = Array.from(
            button.form.querySelectorAll('input[name="compendiumMultiSelect"]:checked')
          ).map((input) => input.value);

          // If nothing is selected, select all packs
          if (selectedValues.length === 0) {
            const allPackIds = Array.from(this.#validPacksCache.get(type)).map((pack) => pack.packId);
            game.settings.set(HM.ID, `${type}Packs`, allPackIds);

            ui.notifications.info(
              game.i18n.format('hm.settings.custom-compendiums.all-selected', {
                type: game.i18n.localize(`hm.settings.custom-compendiums.${type}`)
              })
            );
          } else {
            game.settings.set(HM.ID, `${type}Packs`, selectedValues);

            ui.notifications.info(
              game.i18n.format('hm.settings.custom-compendiums.saved', {
                type: game.i18n.localize(`hm.settings.custom-compendiums.${type}`)
              })
            );
          }
          return true;
        } catch (error) {
          HM.log(1, `Error saving ${type} compendium selections:`, error);
          ui.notifications.error('hm.settings.custom-compendiums.save-error', { localize: true });
          return false;
        }
      }
    };
  }

  /**
   * Formats source names for better readability
   * @param {string} source - The raw source identifier
   * @returns {string} Formatted source name
   * @private
   */
  static #formatSourceName(source) {
    if (!source || typeof source !== 'string') {
      HM.log(2, `Invalid source name format: ${source}`);
      return 'Unknown Source';
    }

    if (source === 'dnd5e') return 'SRD';

    return source
      .replace('dnd-', '')
      .replace(/-/g, ' ')
      .split(' ')
      .map((word) => word.charAt(0).toUpperCase() + word.slice(1))
      .join(' ');
  }

  /**
   * Gets the localized name for a compendium type
   * @param {string} type - The type of compendium
   * @returns {string} The localized type name
   * @private
   */
  static #getLocalizedTypeName(type) {
    const localizationKey = `hm.settings.custom-compendiums.types.${type}`;

    if (game.i18n.has(localizationKey)) {
      return game.i18n.localize(localizationKey);
    }

    const directKey = `hm.settings.custom-compendiums.${type}`;
    if (game.i18n.has(directKey)) {
      return game.i18n.localize(directKey);
    }

    return type.charAt(0).toUpperCase() + type.slice(1);
  }

  /**
   * Returns the appropriate icon for the given compendium type
   * @param {string} type - The type of compendium
   * @returns {string} The FontAwesome icon class
   * @private
   */
  static #getCompendiumTypeIcon(type) {
    switch (type) {
      case 'class':
        return 'fa-solid fa-chess-rook';
      case 'race':
        return 'fa-solid fa-feather-alt';
      case 'background':
        return 'fa-solid fa-scroll';
      case 'item':
        return 'fa-solid fa-shield-halved';
      default:
        return 'fa-solid fa-atlas';
    }
  }
}<|MERGE_RESOLUTION|>--- conflicted
+++ resolved
@@ -70,18 +70,10 @@
    * @override
    */
   _onFirstRender() {
-<<<<<<< HEAD
-=======
-    HM.log(1, 'Squeeb', CustomCompendiums.PACKS);
->>>>>>> f4e40f7c
     CustomCompendiums.PACKS.class = game.settings.get(HM.ID, 'classPacks');
     CustomCompendiums.PACKS.background = game.settings.get(HM.ID, 'backgroundPacks');
     CustomCompendiums.PACKS.race = game.settings.get(HM.ID, 'racePacks');
     CustomCompendiums.PACKS.item = game.settings.get(HM.ID, 'itemPacks');
-<<<<<<< HEAD
-=======
-    HM.log(1, 'Squeeb', CustomCompendiums.PACKS);
->>>>>>> f4e40f7c
   }
 
   /**
@@ -132,13 +124,9 @@
         try {
           const validPacks = await CustomCompendiums.#collectValidPacks(type, false);
           const selectedPacks = game.settings.get(HM.ID, `${type}Packs`) || [];
-<<<<<<< HEAD
           const validSelectedPacks = selectedPacks.filter((packId) =>
             Array.from(validPacks).some((pack) => pack.packId === packId)
           );
-=======
-          const validSelectedPacks = selectedPacks.filter((packId) => Array.from(validPacks).some((pack) => pack.packId === packId));
->>>>>>> f4e40f7c
 
           settingsUpdates.push({ type, packs: validSelectedPacks });
         } catch (error) {
@@ -351,20 +339,11 @@
    * @returns {void}
    * @private
    */
-<<<<<<< HEAD
-  static #createSourceGroup(source, group) {
-    const groupDiv = document.createElement('div');
-    groupDiv.className = 'hm-compendium-group';
-
-    // Add separator
-    groupDiv.appendChild(document.createElement('hr'));
-=======
   static #setupCompendiumDialogListeners(element) {
     // Cache frequently used selectors
     const allItemCheckboxes = element.querySelectorAll('input[name="compendiumMultiSelect"]');
     const globalSelectAll = element.querySelector('.hm-select-all-global');
     const groupSelectAlls = element.querySelectorAll('.hm-select-all');
->>>>>>> f4e40f7c
 
     // Global "Select All" checkbox
     if (globalSelectAll) {
@@ -380,13 +359,9 @@
       checkbox.addEventListener('change', (event) => {
         const source = event.target.dataset.source;
         const isChecked = event.target.checked;
-<<<<<<< HEAD
         const sourceCheckboxes = element.querySelectorAll(
           `input[data-source="${source}"][name="compendiumMultiSelect"]`
         );
-=======
-        const sourceCheckboxes = element.querySelectorAll(`input[data-source="${source}"][name="compendiumMultiSelect"]`);
->>>>>>> f4e40f7c
         sourceCheckboxes.forEach((input) => (input.checked = isChecked));
         this.#updateGlobalSelectAll(element, allItemCheckboxes, globalSelectAll);
       });
@@ -396,13 +371,9 @@
     allItemCheckboxes.forEach((checkbox) => {
       checkbox.addEventListener('change', (event) => {
         const source = event.target.dataset.source;
-<<<<<<< HEAD
         const sourceCheckboxes = element.querySelectorAll(
           `input[data-source="${source}"][name="compendiumMultiSelect"]`
         );
-=======
-        const sourceCheckboxes = element.querySelectorAll(`input[data-source="${source}"][name="compendiumMultiSelect"]`);
->>>>>>> f4e40f7c
         const selectAllCheckbox = element.querySelector(`.hm-select-all[data-source="${source}"]`);
 
         const allChecked = Array.from(sourceCheckboxes).every((input) => input.checked);
