import {
  CharacterArtPicker,
  CustomCompendiums,
  Customization,
  DiceRolling,
  HM,
  MandatoryFields,
  StatRoller,
  Troubleshooter
} from './utils/index.js';

/**
 * Main registration function that initializes all module settings.
 * Calls specialized registration functions for different setting categories.
 * @function
 * @returns {void}
 */
export function registerSettings() {
  HM.log(3, 'Registering module settings.');

  // Register core settings
  registerCoreSettings();

  // Register menus and their related settings
  registerCompendiumSettings();
  registerCustomizationSettings();
  registerDiceRollingSettings();
  registerMandatoryFieldsSettings();
  registerTroubleshootingSettings();

  // Register compatibility settings
  registerCompatibilitySettings();
}

/**
 * Registers core settings that control basic module functionality
 * @function
 * @returns {void}
 */
function registerCoreSettings() {
  game.settings.register(HM.ID, 'enable', {
    name: 'hm.settings.enable.name',
    hint: 'hm.settings.enable.hint',
    default: true,
    type: Boolean,
    scope: 'client',
    config: true,
    requiresReload: true
  });

  game.settings.register(HM.ID, 'enableNavigationButtons', {
    name: 'hm.settings.nav-buttons.name',
    hint: 'hm.settings.nav-buttons.hint',
    scope: 'world',
    config: true,
    type: Boolean,
    default: true
  });

  game.settings.register(HM.ID, 'loggingLevel', {
    name: 'hm.settings.logger.name',
    hint: 'hm.settings.logger.hint',
    scope: 'client',
    config: true,
    type: String,
    choices: {
      0: 'hm.settings.logger.choices.off',
      1: 'hm.settings.logger.choices.errors',
      2: 'hm.settings.logger.choices.warnings',
      3: 'hm.settings.logger.choices.verbose'
    },
    default: 2,
    onChange: (value) => {
      const logMessage = `hm.settings.logger.level.${value}`;
      if (value !== '0') {
        HM.log(3, logMessage);
      }
    }
  });

  game.settings.register(HM.ID, 'publishWealthRolls', {
    name: 'hm.settings.publish-wealth-rolls.name',
    hint: 'hm.settings.publish-wealth-rolls.hint',
    scope: 'world',
    config: true,
    type: Boolean,
    default: true
  });

  game.settings.register(HM.ID, 'diceRollingMethod', {
    scope: 'client',
    config: false,
    type: String,
    default: 'standardArray'
  });

  game.settings.register(HM.ID, 'hideCompendiumSource', {
    name: 'hm.settings.hide-compendium-source.name',
    hint: 'hm.settings.hide-compendium-source.hint',
    scope: 'client',
    config: true,
    type: Boolean,
    default: false,
    onChange: () => {
      // Refresh the Hero Mancer app if it's open
      if (HM.heroMancer?.rendered) {
        HM.heroMancer.render(true);
      }
    }
  });

  HM.log(3, 'Core settings registered.');
}

/**
 * Registers custom compendium settings and related configuration
 * @function
 * @returns {void}
 */
function registerCompendiumSettings() {
  game.settings.registerMenu(HM.ID, 'customCompendiumMenu', {
    name: 'hm.settings.custom-compendiums.menu.name',
    hint: 'hm.settings.custom-compendiums.menu.hint',
    icon: 'fa-solid fa-atlas',
    label: 'hm.settings.configure-compendiums',
    type: CustomCompendiums,
    restricted: true,
    requiresReload: true
  });

  game.settings.register(HM.ID, 'classPacks', {
    name: 'hm.settings.class-packs.name',
    scope: 'world',
    config: false,
    type: Array,
    default: []
  });

  game.settings.register(HM.ID, 'racePacks', {
    name: 'hm.settings.race-packs.name',
    scope: 'world',
    config: false,
    type: Array,
    default: []
  });

  game.settings.register(HM.ID, 'backgroundPacks', {
    name: 'hm.settings.background-packs.name',
    scope: 'world',
    config: false,
    type: Array,
    default: []
  });

  game.settings.register(HM.ID, 'itemPacks', {
    name: 'hm.settings.item-packs.name',
    scope: 'world',
    config: false,
    type: Array,
    default: []
  });

  HM.log(3, 'Compendium settings registered.');
}

/**
 * Registers customization settings for appearance and character options
 * @function
 * @returns {void}
 */
function registerCustomizationSettings() {
  game.settings.registerMenu(HM.ID, 'customizationMenu', {
    name: 'hm.settings.customization.menu.name',
    hint: 'hm.settings.customization.menu.hint',
    icon: 'fa-solid fa-palette',
    label: 'hm.settings.configure-customization',
    type: Customization,
    restricted: true
  });

  game.settings.register(HM.ID, 'artPickerRoot', {
    name: 'hm.settings.art-picker-root.name',
    hint: 'hm.settings.art-picker-root.hint',
    scope: 'world',
    config: false,
    restricted: true,
    type: String,
    filePicker: 'folder',
    default: '/',
    onChange: (value) => {
      CharacterArtPicker.rootDirectory = value;
    }
  });

  game.settings.register(HM.ID, 'enablePlayerCustomization', {
    name: 'hm.settings.player-customization.name',
    hint: 'hm.settings.player-customization.hint',
    default: false,
    type: Boolean,
    scope: 'world',
    config: false,
    requiresReload: true
  });

  game.settings.register(HM.ID, 'enableTokenCustomization', {
    name: 'hm.settings.token-customization.name',
    hint: 'hm.settings.token-customization.hint',
    default: false,
    type: Boolean,
    scope: 'world',
    config: false,
    requiresReload: true
  });

  game.settings.register(HM.ID, 'alignments', {
    name: 'hm.settings.alignments.name',
    hint: 'hm.settings.alignments.hint',
    scope: 'world',
    config: false,
    type: String,
    default:
      'Lawful Good, Neutral Good, Chaotic Good, Lawful Neutral, True Neutral, Chaotic Neutral, Lawful Evil, Neutral Evil, Chaotic Evil',
    restricted: true
  });

  game.settings.register(HM.ID, 'deities', {
    name: 'hm.settings.deities.name',
    hint: 'hm.settings.deities.hint',
    scope: 'world',
    config: false,
    type: String,
    default:
      'Aphrodite,Apollo,Ares,Artemis,Athena,Demeter,Dionysus,Hades,Hecate,Hephaestus,Hera,Hercules,Hermes,Hestia,Nike,Pan,Poseidon,Tyche,Zeus',
    restricted: true
  });

  game.settings.register(HM.ID, 'eye-colors', {
    name: 'hm.settings.eye-colors.name',
    hint: 'hm.settings.eye-colors.hint',
    scope: 'world',
    config: false,
    type: String,
    default: 'Blue,Green,Brown,Hazel,Gray,Amber,Black',
    restricted: true
  });

  game.settings.register(HM.ID, 'hair-colors', {
    name: 'hm.settings.hair-colors.name',
    hint: 'hm.settings.hair-colors.hint',
    scope: 'world',
    config: false,
    type: String,
    default: 'Black,Brown,Blonde,Red,Gray,White,Chestnut,Auburn',
    restricted: true
  });

  game.settings.register(HM.ID, 'skin-tones', {
    name: 'hm.settings.skin-tones.name',
    hint: 'hm.settings.skin-tones.hint',
    scope: 'world',
    config: false,
    type: String,
    default: 'Pale,Fair,Light,Medium,Tan,Dark,Brown,Black',
    restricted: true
  });

  game.settings.register(HM.ID, 'genders', {
    name: 'hm.settings.genders.name',
    hint: 'hm.settings.genders.hint',
    scope: 'world',
    config: false,
    type: String,
    default: 'Male,Female,Non-Binary,Genderfluid,Agender',
    restricted: true
  });

  game.settings.register(HM.ID, 'enableRandomize', {
    name: 'hm.settings.randomize.name',
    hint: 'hm.settings.randomize.hint',
    scope: 'world',
    config: false,
    type: Boolean,
    default: false
  });

  HM.log(3, 'Customization settings registered.');
}

/**
 * Registers dice rolling settings for ability score generation
 * @function
 * @returns {void}
 */
function registerDiceRollingSettings() {
  game.settings.registerMenu(HM.ID, 'diceRollingMenu', {
    name: 'hm.settings.dice-rolling.menu.name',
    hint: 'hm.settings.dice-rolling.menu.hint',
    icon: 'fa-solid fa-dice',
    label: 'hm.settings.configure-rolling',
    type: DiceRolling,
    restricted: true
  });

  game.settings.register(HM.ID, 'allowedMethods', {
    scope: 'world',
    config: false,
    type: Object,
    default: {
      standardArray: true,
      pointBuy: true,
      manual: true
    }
  });

  game.settings.register(HM.ID, 'customRollFormula', {
    name: 'hm.settings.custom-roll-formula.name',
    hint: 'hm.settings.custom-roll-formula.hint',
    scope: 'world',
    config: false,
    type: String,
    restricted: true,
    default: '4d6kh3'
  });

  game.settings.register(HM.ID, 'customPointBuyTotal', {
    name: 'hm.settings.custom-point-buy-total.name',
    hint: 'hm.settings.custom-point-buy-total.hint',
    scope: 'world',
    config: false,
    type: Number,
    default: 0
  });

  game.settings.register(HM.ID, 'chainedRolls', {
    name: 'hm.settings.chained-rolls.name',
    hint: 'hm.settings.chained-rolls.hint',
    scope: 'world',
    config: false,
    type: Boolean,
    default: false
  });

  game.settings.register(HM.ID, 'rollDelay', {
    name: 'hm.settings.roll-delay.name',
    hint: 'hm.settings.roll-delay.hint',
    scope: 'world',
    config: false,
    type: Number,
    range: {
      min: 100,
      max: 2000,
      step: 100
    },
    default: 500
  });

  game.settings.register(HM.ID, 'customStandardArray', {
    name: 'hm.settings.custom-standard-array.name',
    hint: 'hm.settings.custom-standard-array.hint',
    scope: 'world',
    config: false,
    type: String,
    restricted: true,
    default: '15,14,13,12,10,8',
    onChange: (value) => StatRoller.validateAndSetCustomStandardArray(value || StatRoller.getStandardArrayDefault())
  });

  game.settings.register(HM.ID, 'abilityScoreDefault', {
    name: 'hm.settings.ability-scores.default.name',
    hint: 'hm.settings.ability-scores.default.hint',
    scope: 'world',
    config: false,
    type: Number,
    default: 8,
    range: {
      min: 3,
      max: 20,
      step: 1
    }
  });

  game.settings.register(HM.ID, 'abilityScoreMin', {
    name: 'hm.settings.ability-scores.min.name',
    hint: 'hm.settings.ability-scores.min.hint',
    scope: 'world',
    config: false,
    type: Number,
    default: 8,
    range: {
      min: 3,
      max: 18,
      step: 1
    }
  });

  game.settings.register(HM.ID, 'abilityScoreMax', {
    name: 'hm.settings.ability-scores.max.name',
    hint: 'hm.settings.ability-scores.max.hint',
    scope: 'world',
    config: false,
    type: Number,
    default: 15,
    range: {
      min: 10,
      max: 20,
      step: 1
    }
  });

  game.settings.register(HM.ID, 'statGenerationSwapMode', {
    name: 'hm.settings.stat-generation-swap-mode.name',
    hint: 'hm.settings.stat-generation-swap-mode.hint',
    scope: 'world',
    config: false,
    type: Boolean,
    default: false
  });

  HM.log(3, 'Dice Rolling settings registered.');
}

/**
 * Registers mandatory fields settings
 * @function
 * @returns {void}
 */
function registerMandatoryFieldsSettings() {
  game.settings.registerMenu(HM.ID, 'mandatoryFieldsMenu', {
    name: 'hm.settings.mandatory-fields.menu.name',
    hint: 'hm.settings.mandatory-fields.menu.hint',
    icon: 'fa-solid fa-list-check',
    label: 'hm.settings.configure-mandatory',
    type: MandatoryFields,
    restricted: true
  });

  game.settings.register(HM.ID, 'mandatoryFields', {
    name: 'hm.settings.mandatory-fields.name',
    scope: 'world',
    config: false,
    type: Array,
    default: []
  });

  HM.log(3, 'Mandatory Field settings registered.');
}

/**
 * Registers troubleshooting settings
 * @function
 * @returns {void}
 */
function registerTroubleshootingSettings() {
  game.settings.registerMenu(HM.ID, 'troubleshootingMenu', {
    name: 'hm.settings.troubleshooter.menu.name',
    hint: 'hm.settings.troubleshooter.menu.hint',
    icon: 'fa-solid fa-bug',
    label: 'hm.settings.troubleshooter.generate-report',
    type: Troubleshooter,
    restricted: false
  });

  HM.log(3, 'Troubleshooter settings registered.');
}

/**
 * Registers compatibility settings for other modules
 * @function
 * @returns {void}
 */
function registerCompatibilitySettings() {
  if (game.modules.get('elkan5e')?.active) {
    game.settings.register(HM.ID, 'elkanCompatibility', {
      name: 'hm.settings.elkan.name',
      hint: 'hm.settings.elkan.hint',
      scope: 'client',
      config: true,
      type: Boolean,
      default: false,
      requiresReload: true
    });
  }

  if (game.modules.get('vtta-tokenizer')?.active) {
    game.settings.register(HM.ID, 'tokenizerCompatibility', {
      name: 'hm.settings.tokenizer.name',
      scope: 'client',
      config: false,
      type: Boolean,
      default: true,
      requiresReload: true
    });
  }

  HM.log(3, 'Compatibility settings registered.');
}

<<<<<<< HEAD
export const RELOAD = new Set([
  'enable',
  'classPacks',
  'racePacks',
  'backgroundPacks',
  'itemPacks',
  'elkanCompatibility',
  'tokenizerCompatibility'
]);
=======
export const RELOAD = new Set(['enable', 'classPacks', 'racePacks', 'backgroundPacks', 'itemPacks', 'elkanCompatibility', 'tokenizerCompatibility']);
>>>>>>> f4e40f7c

export const RERENDER = new Set([
  'enableRandomize',
  'alignments',
  'deities',
  'eye-colors',
  'hair-colors',
  'skin-tones',
  'genders',
  'customStandardArray',
  'chainedRolls',
  'rollDelay',
  'customPointBuyTotal',
  'abilityScoreDefault',
  'abilityScoreMin',
  'abilityScoreMax',
  'statGenerationSwapMode',
  'mandatoryFields',
  'enableTokenCustomization',
  'enableNavigationButtons',
  'enablePlayerCustomization'
]);

/**
 * Checks if any modified settings require a reload
 * @param {Object} changedSettings - Object with setting keys that were changed
 * @returns {boolean} True if any changed setting requires a reload
 */
export function needsReload(changedSettings) {
  if (!changedSettings || typeof changedSettings !== 'object') return false;

  return Object.keys(changedSettings).some((key) => RELOAD.has(key));
}

/**
 * Checks if any modified settings require a re-render
 * @param {Object} changedSettings - Object with setting keys that were changed
 * @returns {boolean} True if any changed setting requires a re-render
 */
export function needsRerender(changedSettings) {
  if (!changedSettings || typeof changedSettings !== 'object') return false;

  return Object.keys(changedSettings).some((key) => RERENDER.has(key));
}

/**
 * Re-renders the Hero Mancer application if it exists and updates UI components
 * @returns {Promise<void>}
 */
export async function rerenderHM() {
  if (!HM.heroMancer) return;
  const app = HM.heroMancer;
  await app.close();
}<|MERGE_RESOLUTION|>--- conflicted
+++ resolved
@@ -495,7 +495,6 @@
   HM.log(3, 'Compatibility settings registered.');
 }
 
-<<<<<<< HEAD
 export const RELOAD = new Set([
   'enable',
   'classPacks',
@@ -505,9 +504,6 @@
   'elkanCompatibility',
   'tokenizerCompatibility'
 ]);
-=======
-export const RELOAD = new Set(['enable', 'classPacks', 'racePacks', 'backgroundPacks', 'itemPacks', 'elkanCompatibility', 'tokenizerCompatibility']);
->>>>>>> f4e40f7c
 
 export const RERENDER = new Set([
   'enableRandomize',
