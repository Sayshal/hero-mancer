--- conflicted
+++ resolved
@@ -65,14 +65,10 @@
       }
 
       // Process the documents based on type
-<<<<<<< HEAD
       const result =
         type === 'race' || type === 'species' ?
           this.#organizeRacesByFolderName(data.documents)
         : this.#getFlatDocuments(data.documents);
-=======
-      const result = type === 'race' || type === 'species' ? this.#organizeRacesByFolderName(data.documents) : this.#getFlatDocuments(data.documents);
->>>>>>> f4e40f7c
 
       /**
        * A hook event that fires after documents have been fetched and organized.
@@ -105,7 +101,6 @@
   /* -------------------------------------------- */
 
   /**
-<<<<<<< HEAD
    * Gets flat list of documents with minimal processing
    * @param {Array} documents - Documents to process
    * @returns {Array} Processed documents
@@ -146,8 +141,6 @@
   }
 
   /**
-=======
->>>>>>> f4e40f7c
    * Organizes races into groups based on their folder name
    * @param {Array} documents - Race documents to organize
    * @returns {Array} Grouped race documents
@@ -217,39 +210,6 @@
   }
 
   /**
-<<<<<<< HEAD
-=======
-   * Gets flat list of documents with minimal processing
-   * @param {Array} documents - Documents to process
-   * @returns {Array} Processed documents
-   * @private
-   */
-  static #getFlatDocuments(documents) {
-    if (!documents?.length) {
-      return [];
-    }
-
-    try {
-      return documents
-        .map((doc) => ({
-          id: doc.id,
-          name: `${doc.name} (${doc.packName || 'Unknown'})`,
-          description: doc.description,
-          enrichedDescription: doc.enrichedDescription,
-          journalPageId: doc.journalPageId,
-          packName: doc.packName,
-          packId: doc.packId,
-          uuid: doc.uuid
-        }))
-        .sort((a, b) => a.name.localeCompare(b.name));
-    } catch (error) {
-      HM.log(1, 'Error processing flat documents:', error);
-      return [];
-    }
-  }
-
-  /**
->>>>>>> f4e40f7c
    * Fetches documents from compendiums based on type
    * @param {'race'|'class'|'background'|'species'} type - Document type
    * @returns {Promise<{documents: Array}>} Array of processed documents
@@ -566,7 +526,6 @@
       };
     }
   }
-<<<<<<< HEAD
 
   /**
    * Finds a journal page related to the document
@@ -835,6 +794,4 @@
 
     return null;
   }
-=======
->>>>>>> f4e40f7c
 }