--- conflicted
+++ resolved
@@ -10,11 +10,7 @@
   "bugs": "https://github.com/Sayshal/hero-mancer/issues",
   "changelog": "https://github.com/Sayshal/hero-mancer/releases",
   "compatibility": {
-<<<<<<< HEAD
     "maximum": "13.399",
-=======
-    "maximum": "13.340",
->>>>>>> f4e40f7c
     "minimum": "12.331",
     "verified": "12.331"
   },
@@ -48,26 +44,17 @@
       "lang": "fr",
       "name": "Français",
       "path": "lang/fr.json"
+    },
+    {
+      "lang": "fr",
+      "name": "Français",
+      "path": "lang/fr.json"
     }
   ],
   "license": "https://github.com/Sayshal/hero-mancer?tab=MIT-1-ov-file",
   "manifest": "https://github.com/Sayshal/hero-mancer/releases/latest/download/module.json",
   "readme": "https://github.com/Sayshal/hero-mancer?tab=readme-ov-file",
   "relationships": {
-<<<<<<< HEAD
-=======
-    "systems": [
-      {
-        "compatibility": {
-          "maximum": "4.4.x",
-          "minimum": "3.3.1",
-          "verified": "3.3.1"
-        },
-        "id": "dnd5e",
-        "type": "system"
-      }
-    ],
->>>>>>> f4e40f7c
     "optional": [
       {
         "compatibility": {
