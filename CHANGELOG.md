# Change Log

## Code Review: Phase 1 (0.0.3)

- Increase modularity in file structure and CSS class definition to improve readability, tracing, etc.
- Remove all nasty CSS hacks (no more !important here).
- Make several changes to CSS to support light mode, change font-sizes to use Foundry's built-in variables so text scaling works as intended.
- Changed logging setup for flexibility of info, warn, error, verbosity. Default: Warnings & Errors.

## Code Review: Phase 2 (0.0.3)

- Refactor module.js (renamed to hero-mancer.js).
- Renamed module.css to hero-mancer.css to comply with FoundryVTT conventions.
- Refactor settings.js and sort various settings into registration functions, not needed currently but preps for future expansion. Also fix scope of compendiums
  to world, etc.
- Refactor CustomCompendiums.js to clean up logic, improve documentation and error handling.
- Refactor HeroMancer.js to clean up logic, made new listeners.js and cleaned up language.
- New setting to allow custom roll formula as long as it is valid dice notation it will work.
- Refactor rollStat logic into roller.js file to allow for cleaner code in HeroMancer.js.
- Add more error handling in documents.js.
- Refactor dropdowns.js to simplify logic and remove duplicate logic.
- Refactor htmlManipulations.js to remove jQuery, add comments so this makes sense to me a year from now.
- Add comments to index.js.
- Refactor registrations.js to reuse code, better error handling.
- Added missing JSDoc to all files as a practice for external APIs usage.

## Code Review: Phase 2.1 (0.0.3)

- Tweak documents.js/registrations.js to simplify the document retrieval and building process.

## Code Review: Phase 2.2 (0.0.3)

- Organize module.json and en.json alphabetically because I'm a loser.
- Organize module.css files by set standard for easy organization of declarations.
- Minor comment/consistency cleanup in hero-mancer.js & documents.js.

## Minor Bug Fixes (0.0.4)

- Cleanup github workflow so files are in 1 places.
- Declare 4.0.X support (it worked once it must work forever?)
- Fix broken HMUtils calls in HeroMancer application and listeners utils.

## New Feature: Standard Array (0.1.0)

- Add standard array setting and functionality. Scales as per DMG rules for having more than 6 ability scores.
- Minor cleanup of discord workflow.
- Max height of application will not center it vertically.

## Feature Enhancement: Custom Standard Array (0.1.1)

- Allow GM to input a custom array, error handling to make sure it's as least as many numbers as there are valid ability scores.

## Bug Fixes & Clean-up (0.1.2)

- Fix bad reference in github workflow so module.json contains the correct information, and no longer points to previous module name.
- Fixed localization strings in Compendium picker settings application.
- Clean up and expanded on instructions on the abilities tab based on which roll method is enabled.
- Clarified that equipment and finalization tabs are not yet functional, same with point buy.

## New Feature: Point Buy (0.2.0)

- Added support for point buy, including if there are more than 6 abilities to choose from.
- Custom CSS to make sure -/+ buttons looks reasonable, please suggest improvements.
- Added a ton of new functions to allow pointbuy to work... I probably need to clean these up.
- Temporarily disabled Equipment and Finalization tabs since these are not being used. You can still submit the form and create a character.
- Updated workflow to point towards the correct module.json/module.zip

## Bug Fixes (0.2.1)

- Fixed some bad localization strings.
- Removed caching for dropdowns and HTML; this is potentially temporary but in the mean time fixes the issue with re-opening the application.
- Fixed console warning when user wasn't on the abilities tab.
- Miscellaneous tooltip fixes in footer and abilities tab.

## Bug Fixes & Refactor (0.2.2)

- Fixed long-standing bug with manual roll mode dropdowns.
- Refactors tabs to render content more accurately and fix dropdowns getting sticky. (future refactor may load data when clicking on a tab instead of when
  clicking on Hero Mancer button for improved streamlining.)

## Started: Equipment Selection! (0.3.0)

- First pass of implementing equipment selection, not yet ready for use.
- Clean up some unused code.
- Fix cache management.
<<<<<<< HEAD

## New Features: Art & Equipment Selection (0.4.0)

- Added token/portrait art selection on the Start tab.
- Added full support for adding class, background, and race items.
- Added full support for starting equipment selection.
- Added full support for starting wealth optional rules.
- Support for custom compendiums via settings menu.
- Added full locatalization for new pages.
- Improved error handling overall.
=======
- Repost with proper build info.

## Build fix (0.3.1)

- No new changes.
>>>>>>> 4cf21294
<|MERGE_RESOLUTION|>--- conflicted
+++ resolved
@@ -83,21 +83,16 @@
 - First pass of implementing equipment selection, not yet ready for use.
 - Clean up some unused code.
 - Fix cache management.
-<<<<<<< HEAD
+- Repost with proper build info.
+
+## Build fix (0.3.1)
+- No new changes.
 
 ## New Features: Art & Equipment Selection (0.4.0)
-
 - Added token/portrait art selection on the Start tab.
 - Added full support for adding class, background, and race items.
 - Added full support for starting equipment selection.
 - Added full support for starting wealth optional rules.
 - Support for custom compendiums via settings menu.
 - Added full locatalization for new pages.
-- Improved error handling overall.
-=======
-- Repost with proper build info.
-
-## Build fix (0.3.1)
-
-- No new changes.
->>>>>>> 4cf21294
+- Improved error handling overall.